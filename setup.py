--- conflicted
+++ resolved
@@ -31,8 +31,8 @@
 
 
 def get_version():
-    """Gets the pettingzoo version."""
-    path = "pettingzoo/__init__.py"
+    """Gets the magent2 version."""
+    path = "magent2/__init__.py"
     with open(path) as file:
         lines = file.readlines()
 
@@ -130,13 +130,8 @@
 header_count, long_description = get_description()
 
 setuptools.setup(
-<<<<<<< HEAD
     name="magent2",
-    version="0.3.0",
-=======
-    name="Magent",
     version=version,
->>>>>>> 73eb843e
     author="Farama Foundation",
     author_email="contact@farama.org",
     description="Multi-Agent Reinforcement Learning environments with very large numbers of agents",
@@ -145,19 +140,11 @@
     license_files=("LICENSE",),
     long_description=long_description,
     long_description_content_type="text/markdown",
-<<<<<<< HEAD
     url="https://github.com/Farama-Foundation/MAgent2",
-=======
->>>>>>> 73eb843e
     keywords=["Reinforcement Learning", "game", "RL", "AI"],
     python_requires=">=3.7",
     packages=setuptools.find_packages(),
-<<<<<<< HEAD
     ext_modules=[CMakeExtension("magent2.libmagent", ".", [])],
-=======
-    ext_modules=[CMakeExtension("magent.libmagent", ".", [])],
-    include_package_data=True,
->>>>>>> 73eb843e
     install_requires=["numpy>=1.18.0", "pygame==2.1.0"],
     classifiers=[
         "Development Status :: 5 - Production/Stable",
@@ -169,5 +156,6 @@
         "License :: OSI Approved :: MIT License",
         "Operating System :: OS Independent",
     ],
+    include_package_data=True,
     cmdclass={"build_ext": CMakeBuild},
 )