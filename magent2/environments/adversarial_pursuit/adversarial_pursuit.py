# noqa
"""
## Adversarial Pursuit

```{figure} adversarial_pursuit.gif
:width: 140px
:name: adversarial_pursuit
```

| Import             | `from magent2.environments import adversarial_pursuit_v4` |
|--------------------|--------------------------------------------------------|
| Actions            | Discrete                                               |
| Parallel API       | Yes                                                    |
| Manual Control     | No                                                     |
| Agents             | `agents= [predator_[0-24], prey_[0-49]]`               |
| Agents             | 75                                                     |
| Action Shape       | (9),(13)                                               |
| Action Values      | Discrete(9),(13)                                       |
| Observation Shape  | (9,9,5), (10,10,9)                                     |
| Observation Values | [0,2]                                                  |
| State Shape        | (45, 45, 5)                                            |
| State Values       | (0, 2)                                                 |

<<<<<<< HEAD
```{figure} adversarial_pursuit_aec.svg
:width: 200px
:name: adversarial_pursuit
```
=======
>>>>>>> 592853da

The red agents must navigate the obstacles and tag (similar to attacking, but without damaging) the blue agents. The blue agents should try to avoid being tagged. To be effective, the red agents, who are much are slower and larger than the blue agents, must work together to trap blue agents so
they can be tagged continually.

### Arguments

``` python
adversarial_pursuit_v4.env(map_size=45, minimap_mode=False, tag_penalty=-0.2,
max_cycles=500, extra_features=False)
```

`map_size`: Sets dimensions of the (square) map. Increasing the size increases the number of agents. Minimum size is 7.

`minimap_mode`: Turns on global minimap observations. These observations include your and your opponents piece densities binned over the 2d grid of the observation space. Also includes your `agent_position`, the absolute position on the map (rescaled from 0 to 1).

`tag_penalty`:  reward when red agents tag anything

`max_cycles`:  number of frames (a step for each agent) until game terminates

`extra_features`: Adds additional features to observation (see table). Default False

#### Action Space

Key: `move_N` means N separate actions, one to move to each of the N nearest squares on the grid.

Predator action options: `[do_nothing, move_4, tag_8]`

Prey action options: `[do_nothing, move_8]`

#### Reward

Predator's reward is given as:

* 1 reward for tagging a prey
* -0.2 reward for tagging anywhere (`tag_penalty` option)

Prey's reward is given as:

* -1 reward for being tagged


#### Observation space

The observation space is a 10x10 map for pursuers and a 9x9 map for the pursued. They contain the following channels, which are (in order):

feature | number of channels
--- | ---
obstacle/off the map| 1
my_team_presence| 1
my_team_hp| 1
other_team_presence| 1
other_team_hp| 1
binary_agent_id(extra_features=True)| 10
one_hot_action(extra_features=True)| 9/Prey,13/Predator
last_reward(extra_features=True)| 1

### State space

The observation space is a 45x45 map. It contains the following channels, which are (in order):

feature | number of channels
--- | ---
obstacle map| 1
prey_presence| 1
prey_hp| 1
predator_presence| 1
predator_hp| 1
binary_agent_id(extra_features=True)| 10
one_hot_action(extra_features=True)|  13 (max action space)
last_reward(extra_features=True)| 1


### Version History

* v4: Underlying library fix (1.18.0)
* v3: Fixed bugs and changed default parameters (1.7.0)
* v2: Observation space bound fix, bumped version of all environments due to adoption of new agent iteration scheme where all agents are iterated over after they are done (1.4.0)
* v1: Agent order under death changed (1.3.0)
* v0: Initial versions release (1.0.0)

"""

import numpy as np
from gymnasium.utils import EzPickle
from pettingzoo.utils.conversions import parallel_to_aec_wrapper

import magent2
from magent2.environments.magent_env import magent_parallel_env, make_env

default_map_size = 45
max_cycles_default = 500
minimap_mode_default = False
default_reward_args = dict(tag_penalty=-0.2)


def parallel_env(
    map_size=default_map_size,
    max_cycles=max_cycles_default,
    minimap_mode=minimap_mode_default,
    extra_features=False,
    render_mode=None,
    **reward_args
):
    env_reward_args = dict(**default_reward_args)
    env_reward_args.update(reward_args)
    return _parallel_env(
        map_size, minimap_mode, env_reward_args, max_cycles, extra_features, render_mode
    )


def raw_env(
    map_size=default_map_size,
    max_cycles=max_cycles_default,
    minimap_mode=minimap_mode_default,
    extra_features=False,
    **reward_args
):
    return parallel_to_aec_wrapper(
        parallel_env(map_size, max_cycles, minimap_mode, extra_features, **reward_args)
    )


env = make_env(raw_env)


def get_config(map_size, minimap_mode, tag_penalty):
    gw = magent2.gridworld
    cfg = gw.Config()

    cfg.set({"map_width": map_size, "map_height": map_size})
    cfg.set({"minimap_mode": minimap_mode})
    cfg.set({"embedding_size": 10})

    options = {
        "width": 2,
        "length": 2,
        "hp": 1,
        "speed": 1,
        "view_range": gw.CircleRange(5),
        "attack_range": gw.CircleRange(2),
        "attack_penalty": tag_penalty,
    }
    predator = cfg.register_agent_type("predator", options)

    options = {
        "width": 1,
        "length": 1,
        "hp": 1,
        "speed": 1.5,
        "view_range": gw.CircleRange(4),
        "attack_range": gw.CircleRange(0),
    }
    prey = cfg.register_agent_type("prey", options)

    predator_group = cfg.add_group(predator)
    prey_group = cfg.add_group(prey)

    a = gw.AgentSymbol(predator_group, index="any")
    b = gw.AgentSymbol(prey_group, index="any")

    cfg.add_reward_rule(gw.Event(a, "attack", b), receiver=[a, b], value=[1, -1])

    return cfg


class _parallel_env(magent_parallel_env, EzPickle):
    metadata = {
        "render_modes": ["human", "rgb_array"],
        "name": "adversarial_pursuit_v4",
        "render_fps": 5,
    }

    def __init__(
        self,
        map_size,
        minimap_mode,
        reward_args,
        max_cycles,
        extra_features,
        render_mode=None,
    ):
        EzPickle.__init__(
            self,
            map_size,
            minimap_mode,
            reward_args,
            max_cycles,
            extra_features,
            render_mode,
        )
        assert map_size >= 7, "size of map must be at least 7"
        env = magent2.GridWorld(
            get_config(map_size, minimap_mode, **reward_args), map_size=map_size
        )

        handles = env.get_handles()
        reward_vals = np.array([1, -1, -1, -1, -1] + list(reward_args.values()))
        reward_range = [
            np.minimum(reward_vals, 0).sum(),
            np.maximum(reward_vals, 0).sum(),
        ]
        names = ["predator", "prey"]
        super().__init__(
            env,
            handles,
            names,
            map_size,
            max_cycles,
            reward_range,
            minimap_mode,
            extra_features,
            render_mode,
        )

    def generate_map(self):
        env, map_size = self.env, self.map_size
        handles = env.get_handles()

        env.add_walls(method="random", n=map_size * map_size * 0.03)
        env.add_agents(handles[0], method="random", n=map_size * map_size * 0.0125)
        env.add_agents(handles[1], method="random", n=map_size * map_size * 0.025)<|MERGE_RESOLUTION|>--- conflicted
+++ resolved
@@ -21,13 +21,6 @@
 | State Shape        | (45, 45, 5)                                            |
 | State Values       | (0, 2)                                                 |
 
-<<<<<<< HEAD
-```{figure} adversarial_pursuit_aec.svg
-:width: 200px
-:name: adversarial_pursuit
-```
-=======
->>>>>>> 592853da
 
 The red agents must navigate the obstacles and tag (similar to attacking, but without damaging) the blue agents. The blue agents should try to avoid being tagged. To be effective, the red agents, who are much are slower and larger than the blue agents, must work together to trap blue agents so
 they can be tagged continually.
