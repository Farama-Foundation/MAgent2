# noqa
"""
## Tiger-Deer

```{figure} tiger_deer.gif
:width: 140px
:name: tiger_deer
```

| Import             | `from magent2.environments import tiger_deer_v3` |
|--------------------|-----------------------------------------------|
| Actions            | Discrete                                      |
| Parallel API       | Yes                                           |
| Manual Control     | No                                            |
| Agents             | `agents= [ deer_[0-100], tiger_[0-19] ]`      |
| Agents             | 121                                           |
| Action Shape       | (5),(9)                                       |
| Action Values      | Discrete(5),(9)                               |
| Observation Shape  | (3,3,5), (9,9,5)                              |
| Observation Values | [0,2]                                         |
| State Shape        | (45, 45, 5)                                   |
| State Values       | (0, 2)                                        |

<<<<<<< HEAD
```{figure} tiger_deer_aec.svg
:width: 200px
:name: tiger_deer
```
=======
>>>>>>> 592853da

In tiger-deer, there are a number of tigers who are only rewarded for teaming up to take down the deer (two tigers must attack a deer in the same step to receive reward). If they do not eat the deer, they will slowly lose 0.1 HP each turn until they die. If they do eat the deer they regain 8
health (they have 10 health to start). At the same time, the deer are trying to avoid getting attacked. Deer start with 5 HP, lose 1 HP when attacked, and regain 0.1 HP each turn. Deer should run from tigers and tigers should form small teams to take down deer.

### Arguments

``` python
tiger_deer_v3.env(map_size=45, minimap_mode=False, tiger_step_recover=-0.1, deer_attacked=-0.1, max_cycles=500, extra_features=False)
```

`map_size`: Sets dimensions of the (square) map. Increasing the size increases the number of agents.  Minimum size is 10.

`minimap_mode`: Turns on global minimap observations. These observations include your and your opponents piece densities binned over the 2d grid of the observation space. Also includes your `agent_position`, the absolute position on the map (rescaled from 0 to 1).

`tiger_step_recover`: Amount of health a tiger gains/loses per turn (tigers have health 10 and get health 8 from killing a deer)

`deer_attacked`: Reward a deer gets for being attacked

`max_cycles`:  number of frames (a step for each agent) until game terminates

`extra_features`: Adds additional features to observation (see table). Default False

#### Action Space

Key: `move_N` means N separate actions, one to move to each of the N nearest squares on the grid.

Tiger action space: `[do_nothing, move_4, attack_4]`

Deer action space: `[do_nothing, move_4]`

#### Reward

Tiger's reward scheme is:

* 1 reward for attacking a deer alongside another tiger

Deer's reward scheme is:

* -1 reward for dying
* -0.1 for being attacked

#### Observation space

The observation space is a 3x3 map with 5 channels for deer and 9x9 map with 5 channels for tigers, which are (in order):

feature | number of channels
--- | ---
obstacle/off the map| 1
my_team_presence| 1
my_team_hp| 1
other_team_presence| 1
other_team_hp| 1
binary_agent_id(extra_features=True)| 10
one_hot_action(extra_features=True)| 5 Deer/9 Tiger
last_reward(extra_features=True)| 1



### Version History

* v3: Fixed bugs and changed default parameters (1.7.0)
* v2: Observation space bound fix, bumped version of all environments due to adoption of new agent iteration scheme where all agents are iterated over after they are done (1.4.0)
* v1: Agent order under death changed (1.3.0)
* v0: Initial versions release (1.0.0)

"""

import numpy as np
from gymnasium.utils import EzPickle
from pettingzoo.utils.conversions import parallel_to_aec_wrapper

import magent2
from magent2.environments.magent_env import magent_parallel_env, make_env

default_map_size = 45
max_cycles_default = 300
minimap_mode_default = False
default_env_args = dict(tiger_step_recover=-0.1, deer_attacked=-0.1)


def parallel_env(
    map_size=default_map_size,
    max_cycles=max_cycles_default,
    minimap_mode=minimap_mode_default,
    extra_features=False,
    render_mode=None,
    **env_args
):
    env_env_args = dict(**default_env_args)
    env_env_args.update(env_args)
    return _parallel_env(
        map_size, minimap_mode, env_env_args, max_cycles, extra_features, render_mode
    )


def raw_env(
    map_size=default_map_size,
    max_cycles=max_cycles_default,
    minimap_mode=minimap_mode_default,
    extra_features=False,
    **env_args
):
    return parallel_to_aec_wrapper(
        parallel_env(map_size, max_cycles, minimap_mode, extra_features, **env_args)
    )


env = make_env(raw_env)


def get_config(map_size, minimap_mode, tiger_step_recover, deer_attacked):
    gw = magent2.gridworld
    cfg = gw.Config()

    cfg.set({"map_width": map_size, "map_height": map_size})
    cfg.set({"embedding_size": 10})
    cfg.set({"minimap_mode": minimap_mode})

    options = {
        "width": 1,
        "length": 1,
        "hp": 5,
        "speed": 1,
        "view_range": gw.CircleRange(1),
        "attack_range": gw.CircleRange(0),
        "step_recover": 0.2,
        "kill_supply": 8,
        "dead_penalty": -1.0,
    }

    deer = cfg.register_agent_type("deer", options)

    options = {
        "width": 1,
        "length": 1,
        "hp": 10,
        "speed": 1,
        "view_range": gw.CircleRange(4),
        "attack_range": gw.CircleRange(1),
        "damage": 1,
        "step_recover": tiger_step_recover,
    }
    tiger = cfg.register_agent_type("tiger", options)

    deer_group = cfg.add_group(deer)
    tiger_group = cfg.add_group(tiger)

    a = gw.AgentSymbol(tiger_group, index="any")
    b = gw.AgentSymbol(tiger_group, index="any")
    c = gw.AgentSymbol(deer_group, index="any")

    # tigers get reward when they attack a deer simultaneously
    e1 = gw.Event(a, "attack", c)
    e2 = gw.Event(b, "attack", c)
    tiger_attack_rew = 1
    # reward is halved because the reward is double counted
    cfg.add_reward_rule(
        e1 & e2, receiver=[a, b], value=[tiger_attack_rew / 2, tiger_attack_rew / 2]
    )
    cfg.add_reward_rule(e1, receiver=[c], value=[deer_attacked])

    return cfg


class _parallel_env(magent_parallel_env, EzPickle):
    metadata = {
        "render_modes": ["human", "rgb_array"],
        "name": "tiger_deer_v4",
        "render_fps": 5,
    }

    def __init__(
        self,
        map_size,
        minimap_mode,
        reward_args,
        max_cycles,
        extra_features,
        render_mode=None,
    ):
        EzPickle.__init__(
            self,
            map_size,
            minimap_mode,
            reward_args,
            max_cycles,
            extra_features,
            render_mode,
        )
        assert map_size >= 10, "size of map must be at least 10"
        env = magent2.GridWorld(
            get_config(map_size, minimap_mode, **reward_args), map_size=map_size
        )

        handles = env.get_handles()
        reward_vals = np.array([1, -1] + list(reward_args.values()))
        reward_range = [
            np.minimum(reward_vals, 0).sum(),
            np.maximum(reward_vals, 0).sum(),
        ]

        names = ["deer", "tiger"]
        super().__init__(
            env,
            handles,
            names,
            map_size,
            max_cycles,
            reward_range,
            minimap_mode,
            extra_features,
            render_mode,
        )

    def generate_map(self):
        env, map_size = self.env, self.map_size
        handles = env.get_handles()

        env.add_walls(method="random", n=map_size * map_size * 0.04)
        env.add_agents(handles[0], method="random", n=map_size * map_size * 0.05)
        env.add_agents(handles[1], method="random", n=map_size * map_size * 0.01)<|MERGE_RESOLUTION|>--- conflicted
+++ resolved
@@ -21,13 +21,6 @@
 | State Shape        | (45, 45, 5)                                   |
 | State Values       | (0, 2)                                        |
 
-<<<<<<< HEAD
-```{figure} tiger_deer_aec.svg
-:width: 200px
-:name: tiger_deer
-```
-=======
->>>>>>> 592853da
 
 In tiger-deer, there are a number of tigers who are only rewarded for teaming up to take down the deer (two tigers must attack a deer in the same step to receive reward). If they do not eat the deer, they will slowly lose 0.1 HP each turn until they die. If they do eat the deer they regain 8
 health (they have 10 health to start). At the same time, the deer are trying to avoid getting attacked. Deer start with 5 HP, lose 1 HP when attacked, and regain 0.1 HP each turn. Deer should run from tigers and tigers should form small teams to take down deer.
