--- conflicted
+++ resolved
@@ -21,13 +21,6 @@
 | State Shape        | (200, 200, 5)                             |
 | State Values       | (0, 2)                                    |
 
-<<<<<<< HEAD
-```{figure} gather_aec.svg
-:width: 200px
-:name: gather
-```
-=======
->>>>>>> 592853da
 
 In gather, the agents gain reward by eating food. Food needs to be broken down by 5 "attacks" before it is absorbed. Since there is finite food on the map, there is competitive pressure between agents over the food. You expect to see that agents coordinate by not attacking each other until food is
 scarce. When food is scarce, agents may attack each other to try to monopolize the food. Agents can kill each other with a single attack.
